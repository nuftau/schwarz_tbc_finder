#!/usr/bin/python3
import numpy as np
from numpy import pi, cos, sin
from discretizations.finite_difference import FiniteDifferences
from discretizations.finite_volumes import FiniteVolumes
import functools

def continuous_analytic_rate_robin_neumann(discretization, Lambda_1, w):
    D1 = discretization.D1_DEFAULT
    D2 = discretization.D2_DEFAULT
    # sig1 is \sigma^1_{+}
    sig1 = np.sqrt(np.abs(w)/(2*D1)) * (1 + np.abs(w)/w * 1j)
    # sig2 is \sigma^2_{-}
    sig2 = -np.sqrt(np.abs(w)/(2*D2)) * (1 + np.abs(w)/w * 1j)
    return np.abs(D1*sig1*(D2*sig2+Lambda_1) / (D2*sig2*(D1*sig1+Lambda_1)))

def continuous_analytic_rate_robin_robin(discretization, Lambda_1, Lambda_2, w):
    D1 = discretization.D1_DEFAULT
    D2 = discretization.D2_DEFAULT
    # sig1 is \sigma^1_{+}
    sig1 = np.sqrt(np.abs(w)/(2*D1)) * (1 + np.abs(w)/w * 1j)
    # sig2 is \sigma^2_{-}
    sig2 = -np.sqrt(np.abs(w)/(2*D2)) * (1 + np.abs(w)/w * 1j)
    first_term = np.abs((D2*sig2+Lambda_1) / (D1*sig1+Lambda_1))
    #TODO why is there here a "+" whereas in the paper it's 'D2*sig2-Lambda_2'
    second = np.abs((D1*sig1-Lambda_2) / (D2*sig2-Lambda_2))
    # TODO put back a "+" ?
    return first_term*second

def continuous_best_lam_robin_neumann(discretization, N):
    sqD1 = np.sqrt(discretization.D1_DEFAULT)
    sqD2 = np.sqrt(discretization.D2_DEFAULT)
    dt = discretization.DT_DEFAULT
    T = dt*N
    sqw1 = np.sqrt(pi/T)
    sqw2 = np.sqrt(pi/dt)
    return 1/(2*np.sqrt(2)) * ((sqD2-sqD1)*(sqw1+sqw2) + np.sqrt((sqD2-sqD1)**2 * (sqw1 + sqw2)**2 + 8*sqD1*sqD2*sqw1*sqw2))


def rate_by_z_transform(discretization, Lambda_1, NUMBER_SAMPLES):
    all_points = np.linspace(0, 2*pi, NUMBER_SAMPLES, endpoint=False)
    dt=DT_DEFAULT
    z_transformed = lambda z:discretization.analytic_robin_robin(s=1./dt*(z-1)/z,
            Lambda_1=Lambda_1)
    r = 1.001
    samples = [z_transformed(r*np.exp(p*1j)) for p in all_points]
    ret_ifft = np.fft.ifft(np.array(samples))
    rate_each_time = [r**n * l for n, l in enumerate(ret_ifft)]
    return np.max(np.abs(rate_each_time))


def analytic_robin_robin(discretization, w=None, Lambda_1=None,
        Lambda_2=None, a=None, 
        c=None, dt=None, M1=None, M2=None,
        D1=None, D2=None, verbose=False):
    if w is None:
        s = 1./dt
    else:
        s = w*1j
    return discretization.analytic_robin_robin(s=s, Lambda_1=Lambda_1,
            Lambda_2=Lambda_2, a=a, c=c, dt=dt, M1=M1, M2=M2,
            D1=D1, D2=D2, verbose=verbose)


"""
    Makes a simulation and gives the convergence rate.
    uses the rust module to be faster than python
    For details of args and kwargs, see @interface_errors
    function_to_use can be max for L^\infty or np.linalg.norm for L^2
    This particular function use a lot of different simulations with random
    first guess to get a good convergence rate.
"""
PARALLEL = True
def rate_fast(discretization, N, Lambda_1=None, Lambda_2=None,
        a=None, c=None, dt=None, M1=None, M2=None,
        function_to_use=lambda x:max(np.abs(x)),
        seeds=range(10)):
    try:
        import rust_mod
        errors = rust_mod.errors(discretization, N, Lambda_1, Lambda_2,
                a, c, dt, M1, M2,
                number_seeds=len(list(seeds)),
                function_D1=None, function_D2=None)
    except:
        print("Cannot use rate_fast. Did you compile rust module ? Using pure python...")
        errors = None
        to_map = functools.partial(rate_one_seed, discretization, N, function_to_use=function_to_use,
                Lambda_1=Lambda_1, Lambda_2=Lambda_2, a=a, c=c, dt=dt, M1=M1, M2=M2) 
        if PARALLEL:
            import concurrent.futures
            with concurrent.futures.ProcessPoolExecutor() as executor:
                errors = np.mean(np.array(list(executor.map(to_map, seeds))), axis=0)
        else:
            errors = np.mean(np.abs(np.array(list(map(to_map, seeds)))), axis=0)

    return function_to_use(errors[2])/function_to_use(errors[1])

"""
    Makes a simulation and gives the convergence rate.
    For details of args and kwargs, see @interface_errors
    function_to_use can be max for L^\infty or np.linalg.norm for L^2
    This particular function use a lot of different simulations with random
    first guess to get a good convergence rate.
"""
def rate(discretization, N, Lambda_1=None, Lambda_2=None,
        a=None, c=None, dt=None, M1=None, M2=None,
        function_to_use=lambda x:max(np.abs(x)),
        seeds=range(10)):
    import rust_mod
    errors_rust = rust_mod.errors(discretization, N, Lambda_1, Lambda_2,
            a, c, dt, M1, M2,
            number_seeds=len(list(seeds)))
    errors = None
    to_map = functools.partial(rate_one_seed, discretization, N, function_to_use=function_to_use,
            Lambda_1=Lambda_1, Lambda_2=Lambda_2, a=a, c=c, dt=dt, M1=M1, M2=M2) 
    if PARALLEL:
        import concurrent.futures
        with concurrent.futures.ProcessPoolExecutor() as executor:
            errors = np.mean(np.array(list(executor.map(to_map, seeds))), axis=0)
    else:
        errors = np.mean(np.abs(np.array(list(map(to_map, seeds)))), axis=0)

    import matplotlib.pyplot as plt
    plt.plot(errors[0], label="py")
    plt.plot(errors_rust[0], label="rust")
    plt.plot(errors[1], "--", label="py")
    plt.plot(errors_rust[1], "--", label="rust")
    plt.legend()
    plt.show()

    return function_to_use(errors[2])/function_to_use(errors[1])

def rate_one_seed(discretization, N, seed, function_to_use=max, **kwargs):
    errors = interface_errors(discretization, N, seed=seed, **kwargs)
    return errors
    return np.array([function_to_use([abs(e) for e in err]) for err in errors])

def rate_old(discretization, time_window_len, Lambda_1=None, Lambda_2=None,
        a=None, c=None, dt=None, M1=None, M2=None, function_to_use=max):

    if M1 is None:
        M1 = discretization.M1_DEFAULT
    if M2 is None:
        M2 = discretization.M2_DEFAULT
    if Lambda_1 is None:
        Lambda_1 = discretization.LAMBDA_1_DEFAULT
    if Lambda_2 is None:
        Lambda_2 = discretization.LAMBDA_2_DEFAULT
    h1, h2 = discretization.get_h(discretization.SIZE_DOMAIN_1,
            discretization.SIZE_DOMAIN_2, M1, M2)
    D1, D2 = discretization.get_D(h1, h2)

    f1 = np.zeros(M1)
    f2 = np.zeros(M2)
    neumann = 0
    dirichlet = 0

    precomputed_Y1 = discretization.precompute_Y(M=M1,
                    h=h1, D=D1, a=a, c=c, dt=dt, f=f1,
                    bd_cond=dirichlet, Lambda=Lambda_1, upper_domain=False)

    precomputed_Y2 = discretization.precompute_Y(M=M2,
                    h=h2, D=D2, a=a, c=c, dt=dt, f=f2,
                    bd_cond=neumann, Lambda=Lambda_2, upper_domain=True)

    # random false initialization:
    u1_0 = np.zeros(M1)
    u2_0 = np.zeros(M2)
    error = []
    np.random.seed(9380)
    all_u1_interface = 2*(np.random.rand(time_window_len) - 0.5)
    all_phi1_interface = 2*(np.random.rand(time_window_len) - 0.5)
    # Beginning of schwarz iterations:
    for k in range(2):
        all_u2_interface = []
        all_phi2_interface = []
        all_u2 =  [u2_0]
        # Time iteration:
        for i in range(time_window_len):
            u_interface = all_u1_interface[i]
            phi_interface = all_phi1_interface[i]

            u2_ret, u_interface, phi_interface = discretization.integrate_one_step(M=M2,
                    h=h2, D=D2, a=a, c=c, dt=dt, f=f2,
                    bd_cond=neumann, Lambda=Lambda_2, u_nm1=all_u2[-1],
                    u_interface=u_interface, phi_interface=phi_interface,
                    upper_domain=True, Y=precomputed_Y2)
            all_u2 += [u2_ret]
            all_u2_interface += [u_interface]
            all_phi2_interface += [phi_interface]

        all_u1_interface = []
        all_phi1_interface = []
        all_u1 = [u1_0]

        for i in range(time_window_len):

            u_interface = all_u2_interface[i]
            phi_interface = all_phi2_interface[i]

            u1_ret, u_interface, phi_interface = discretization.integrate_one_step(M=M1,
                    h=h1, D=D1, a=a, c=c, dt=dt, f=f1,
                    bd_cond=dirichlet, Lambda=Lambda_1, u_nm1=all_u1[-1],
                    u_interface=u_interface, phi_interface=phi_interface,
                    upper_domain=False, Y=precomputed_Y1)
            all_u1 += [u1_ret]
            all_u1_interface += [u_interface]
            all_phi1_interface += [phi_interface]

        error += [function_to_use([abs(e) for e in all_phi1_interface])]

    return error[1] / error[0]


def frequency_simulation(discretization, N, number_samples=1000, **kwargs):
    import concurrent.futures
    from numpy.fft import fft, fftshift
    to_map = functools.partial(interface_errors, discretization, N, **kwargs)
    with concurrent.futures.ProcessPoolExecutor() as executor:
        errors = np.array(list(executor.map(to_map, range(number_samples))))
<<<<<<< HEAD
    return np.abs(fftshift(fft(errors, axis=-1, norm="ortho"), axes=(-1,)))
=======
        freq_err = np.fft.fftshift(np.fft.fft(errors, axis=-1), axes=(-1,))
    return np.mean(freq_err, axis=0)

>>>>>>> 1809b7b1

"""
    returns errors at interface from beginning (first guess) until the end.
    to get rate, just use the following code:
    def rate(*args, function_to_use=max):
        errors = interface_errors(*args)
        errors = [function_to_use([abs(e) for e in err]) for err in errors]
        return errors[2]/errors[1]
"""
def interface_errors(discretization, time_window_len, seed=9380, Lambda_1=None, Lambda_2=None,
        a=None, c=None, dt=None, M1=None, M2=None):

    if M1 is None:
        M1 = discretization.M1_DEFAULT
    if M2 is None:
        M2 = discretization.M2_DEFAULT
    if Lambda_1 is None:
        Lambda_1 = discretization.LAMBDA_1_DEFAULT
    if Lambda_2 is None:
        Lambda_2 = discretization.LAMBDA_2_DEFAULT
    h1, h2 = discretization.get_h(discretization.SIZE_DOMAIN_1,
            discretization.SIZE_DOMAIN_2, M1, M2)
    D1, D2 = discretization.get_D(h1, h2)

    f1 = np.zeros(M1)
    f2 = np.zeros(M2)
    neumann = 0
    dirichlet = 0

    precomputed_Y1 = discretization.precompute_Y(M=M1,
                    h=h1, D=D1, a=a, c=c, dt=dt, f=f1,
                    bd_cond=dirichlet, Lambda=Lambda_1, upper_domain=False)

    precomputed_Y2 = discretization.precompute_Y(M=M2,
                    h=h2, D=D2, a=a, c=c, dt=dt, f=f2,
                    bd_cond=neumann, Lambda=Lambda_2, upper_domain=True)

    # random false initialization:
    u1_0 = np.zeros(M1)
    u2_0 = np.zeros(M2)
    error = []
    np.random.seed(seed)
    all_u1_interface = 2*(np.random.rand(time_window_len) - 0.5)
    all_phi1_interface = 2*(np.random.rand(time_window_len) - 0.5)
    ret = [all_u1_interface]
    # Beginning of schwarz iterations:
    for k in range(3):
        all_u2_interface = []
        all_phi2_interface = []
        all_u2 =  [u2_0]
        # Time iteration:
        for i in range(time_window_len):
            u_interface = all_u1_interface[i]
            phi_interface = all_phi1_interface[i]

            u2_ret, u_interface, phi_interface = discretization.integrate_one_step(M=M2,
                    h=h2, D=D2, a=a, c=c, dt=dt, f=f2,
                    bd_cond=neumann, Lambda=Lambda_2, u_nm1=all_u2[-1],
                    u_interface=u_interface, phi_interface=phi_interface,
                    upper_domain=True, Y=precomputed_Y2)
            all_u2 += [u2_ret]
            all_u2_interface += [u_interface]
            all_phi2_interface += [phi_interface]

        ret += [all_u2_interface]
        all_u1_interface = []
        all_phi1_interface = []
        all_u1 = [u1_0]

        for i in range(time_window_len):

            u_interface = all_u2_interface[i]
            phi_interface = all_phi2_interface[i]

            u1_ret, u_interface, phi_interface = discretization.integrate_one_step(M=M1,
                    h=h1, D=D1, a=a, c=c, dt=dt, f=f1,
                    bd_cond=dirichlet, Lambda=Lambda_1, u_nm1=all_u1[-1],
                    u_interface=u_interface, phi_interface=phi_interface,
                    upper_domain=False, Y=precomputed_Y1)
            all_u1 += [u1_ret]
            all_u1_interface += [u_interface]
            all_phi1_interface += [phi_interface]

        ret += [all_u1_interface]

    return ret


if __name__ == "__main__":
    import main
    main.main()<|MERGE_RESOLUTION|>--- conflicted
+++ resolved
@@ -218,13 +218,9 @@
     to_map = functools.partial(interface_errors, discretization, N, **kwargs)
     with concurrent.futures.ProcessPoolExecutor() as executor:
         errors = np.array(list(executor.map(to_map, range(number_samples))))
-<<<<<<< HEAD
-    return np.abs(fftshift(fft(errors, axis=-1, norm="ortho"), axes=(-1,)))
-=======
         freq_err = np.fft.fftshift(np.fft.fft(errors, axis=-1), axes=(-1,))
-    return np.mean(freq_err, axis=0)
-
->>>>>>> 1809b7b1
+    return np.mean(np.abs(freq_err), axis=0)
+
 
 """
     returns errors at interface from beginning (first guess) until the end.
