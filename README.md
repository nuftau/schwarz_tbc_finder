# Schwarz TBC finder

This repository the main code of my MCS thesis, where the aim is to analyze transparent boundary conditions
(TBC) of a coupled system formed by 1D diffusions equations.
The diffusions equations may have a variable coefficient (in space) and non-uniform discretization.
<<<<<<< HEAD
There is an accelerated version written in Rust in a submodule. It should only work on unix system, due to the use of openBLAS (and probably MacOS but it wasn't tested).
=======
>>>>>>> e737daa3

### To install the repository:
```
    git clone --recursive https://github.com/nuftau/schwarz_tbc_finder
```
You can check your install is correct:
```
    ./cv_rate.py test
```

You can add this line to your "~/.bashrc":
```
    complete -W "test graph optimize debug analytic figure frequency raw_simu" ./cv_rate.py
```

<<<<<<< HEAD
The script can be launched with
```
    ./cv_rate.py [ARG]
```
Or
```
    ./main.py [ARG]
=======
with theses commands the script can be launched with
```
    ./cv_rate.py ARG
```
Or
```
    ./main.py ARG
>>>>>>> e737daa3
```

where ARG is one of the arguments {test, graph, optimize, debug, analytic, figure}
and where the completion can be used for the argument.

### use the repository (not yet implemented)
To make a figure that is inside the pdf, just use the argument figure:
example:
```
    ./cv_rate.py figure 2.3
```
will reproduce the figure 2.3.


<<<<<<< HEAD
### dependencies for the fast versions

Rust language must be installed: 
    https://www.rust-lang.org/tools/install

libopenblas-base must also be installed:
=======
###### dependencies for the fast versions:

    rust installed: 
    https://www.rust-lang.org/tools/install

    libopenblas-base installed:
>>>>>>> e737daa3
```
    apt install libopenblas-base
```

    cffi installed:
```
    pip3 install cffi
```<|MERGE_RESOLUTION|>--- conflicted
+++ resolved
@@ -3,10 +3,7 @@
 This repository the main code of my MCS thesis, where the aim is to analyze transparent boundary conditions
 (TBC) of a coupled system formed by 1D diffusions equations.
 The diffusions equations may have a variable coefficient (in space) and non-uniform discretization.
-<<<<<<< HEAD
 There is an accelerated version written in Rust in a submodule. It should only work on unix system, due to the use of openBLAS (and probably MacOS but it wasn't tested).
-=======
->>>>>>> e737daa3
 
 ### To install the repository:
 ```
@@ -22,7 +19,6 @@
     complete -W "test graph optimize debug analytic figure frequency raw_simu" ./cv_rate.py
 ```
 
-<<<<<<< HEAD
 The script can be launched with
 ```
     ./cv_rate.py [ARG]
@@ -30,15 +26,6 @@
 Or
 ```
     ./main.py [ARG]
-=======
-with theses commands the script can be launched with
-```
-    ./cv_rate.py ARG
-```
-Or
-```
-    ./main.py ARG
->>>>>>> e737daa3
 ```
 
 where ARG is one of the arguments {test, graph, optimize, debug, analytic, figure}
@@ -53,26 +40,17 @@
 will reproduce the figure 2.3.
 
 
-<<<<<<< HEAD
 ### dependencies for the fast versions
 
 Rust language must be installed: 
     https://www.rust-lang.org/tools/install
 
 libopenblas-base must also be installed:
-=======
-###### dependencies for the fast versions:
-
-    rust installed: 
-    https://www.rust-lang.org/tools/install
-
-    libopenblas-base installed:
->>>>>>> e737daa3
 ```
     apt install libopenblas-base
 ```
 
-    cffi installed:
+The python package cffi must be available:
 ```
     pip3 install cffi
 ```